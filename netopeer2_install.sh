--- conflicted
+++ resolved
@@ -38,7 +38,6 @@
 function install_pkgs()
 {
     PKGS=(
-<<<<<<< HEAD
 	"git"
 	"cmake"
 	"build-essential"
@@ -49,18 +48,6 @@
 	"libssl-dev"
 	"openssh-client"
 	"libpcre2-8-0"
-=======
-        "git"
-        "cmake"
-        "build-essential"
-        "libpcre3-dev"
-        "libpcre3"
-        "zlib1g-dev"
-        "zlib1g"
-        "libssl-dev"
-	"openssh-client"
-	 "libpcre2-8-0"
->>>>>>> a39f190c
 	"libpcre2-dev"
     )
     for pkg in "${PKGS[@]}"; do
@@ -104,15 +91,7 @@
 
 function build_submodules()
 {
-<<<<<<< HEAD
-<<<<<<< HEAD
    git submodule update --init --recursive
-=======
-   # git submodule update --init --recursive
->>>>>>> upgraded packages to v2 devel branch & not working modifying key-less list in operational data
-=======
-   git submodule update --init --recursive
->>>>>>> a39f190c
     DEPS=(
         "libyang"
         "libssh"
